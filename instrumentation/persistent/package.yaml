--- conflicted
+++ resolved
@@ -27,11 +27,8 @@
 - resourcet
 - unliftio # TODO, unliftio-core
 - mtl
-<<<<<<< HEAD
+- unordered-containers
 - clock
-=======
-- unordered-containers
->>>>>>> 7f86db41
 
 library:
   # ghc-options: -Wall
