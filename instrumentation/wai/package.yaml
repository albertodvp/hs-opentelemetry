_common/lib: !include "../../package-common.yaml"

name:                hs-opentelemetry-instrumentation-wai
<<<<<<< HEAD
version:             0.0.1.4
=======
version:             0.1.0.0
>>>>>>> 7f86db41

<<: *preface

extra-source-files:
- README.md
- ChangeLog.md

# Metadata used when publishing your package
synopsis:            WAI instrumentation middleware for OpenTelemetry
category:            OpenTelemetry, Web

# To avoid duplicated efforts in documentation and dealing with the
# complications of embedding Haddock markup inside cabal files, it is
# common to point users to the README.md file.
description:         Please see the README on GitHub at <https://github.com/iand675/hs-opentelemetry/tree/main/instrumentation/wai#readme>

dependencies:
- base >= 4.7 && < 5
- http-types
- wai
- hs-opentelemetry-api == 0.1.*
- vault
- text
- bytestring
- network
- iproute

library:
  ghc-options: -Wall
  source-dirs: src

tests:
  hs-opentelemetry-instrumentation-wai-test:
    main:                Spec.hs
    source-dirs:         test
    ghc-options:
    - -threaded
    - -rtsopts
    - -with-rtsopts=-N
    dependencies:
    - hs-opentelemetry-instrumentation-wai<|MERGE_RESOLUTION|>--- conflicted
+++ resolved
@@ -1,11 +1,7 @@
 _common/lib: !include "../../package-common.yaml"
 
 name:                hs-opentelemetry-instrumentation-wai
-<<<<<<< HEAD
-version:             0.0.1.4
-=======
 version:             0.1.0.0
->>>>>>> 7f86db41
 
 <<: *preface
 
